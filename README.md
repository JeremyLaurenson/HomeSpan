--- conflicted
+++ resolved
@@ -4,11 +4,7 @@
 
 HomeSpan provides a microcontroller-focused implementation of Apple's HomeKit Accessory Protocol Specification Release R2 (HAP-R2) designed specifically for the Espressif ESP32 microcontroller running within the Arduino IDE.  HomeSpan pairs directly to HomeKit via your home WiFi network without the need for any external bridges or components.  With HomeSpan you can use the full power of the ESP32's I/O functionality to create custom control software and/or hardware to automatically operate external devices from the Home App on your iPhone, iPad, or Mac, or with Siri.
 
-<<<<<<< HEAD
-HomeSpan requires version 2.0.0 or later of the [Arduino-ESP32 Board Manager](https://github.com/espressif/arduino-esp32), and has been tested up through version 2.0.11 (recommended).  HomeSpan can be run on the original ESP32 as well as Espressif's ESP32-S2, ESP32-C3, and ESP32-S3 chips.
-=======
 HomeSpan requires version 2.0.0 or later of the [Arduino-ESP32 Board Manager](https://github.com/espressif/arduino-esp32), and has been tested up through version 2.0.14 (recommended).  HomeSpan can be run on the original ESP32 as well as Espressif's ESP32-S2, ESP32-C3, and ESP32-S3 chips.
->>>>>>> eea2c44a
 
 ### HomeSpan Highlights
 
